[bumpversion]
<<<<<<< HEAD
current_version = 1.0.0
=======
current_version = 0.1.0
>>>>>>> 7b577253
commit = False
tag = True

[bumpversion:file:setup.py]

[bumpversion:file:imagededup/__init__.py]
<|MERGE_RESOLUTION|>--- conflicted
+++ resolved
@@ -1,9 +1,5 @@
 [bumpversion]
-<<<<<<< HEAD
-current_version = 1.0.0
-=======
 current_version = 0.1.0
->>>>>>> 7b577253
 commit = False
 tag = True
 
